{
	"name": "zvelte",
	"displayName": "Zvelte Language Features",
	"publisher": "zvelte",
	"icon": "icons/logo.png",
	"description": "Language supports for Zvelte",
<<<<<<< HEAD
	"version": "0.1.4",
=======
	"version": "0.1.6",
>>>>>>> b7187ab4
	"engines": {
		"vscode": "^1.90.0"
	},
	"categories": [
		"Programming Languages"
	],
	"repository": {
		"type": "git",
		"url": "https://github.com/PivotStick/zvelte-tools"
	},
	"scripts": {
		"postinstall": "cd client && npm install && cd ../server && npm install && cd .."
	},
	"activationEvents": [
		"onLanguage:zvelte"
	],
	"main": "client/src/extension.js",
	"type": "module",
	"devDependencies": {
		"@types/node": "^20.5.7",
		"typescript": "^5.2.2"
	},
	"contributes": {
		"configuration": {},
		"languages": [
			{
				"id": "zvelte",
				"aliases": [
					"Zvelte",
					"zvelte"
				],
				"extensions": [
					".zvelte"
				],
				"icon": {
					"dark": "./icons/logo.png",
					"light": "./icons/logo.png"
				},
				"configuration": "./language-configuration.json"
			}
		],
		"grammars": [
			{
				"language": "zvelte",
				"scopeName": "source.zvelte",
				"path": "./syntaxes/zvelte.tmLanguage.json",
				"injectTo": [
					"./syntaxes/zvelte.tmLanguage.json"
				],
				"embeddedLanguages": {
					"source.css": "css",
					"source.css.scss": "scss",
					"source.js": "javascript",
					"source.ts": "typescript"
				}
			}
		],
		"snippets": [
			{
				"language": "zvelte",
				"path": "./snippets/zvelte.json"
			}
		]
	}
}<|MERGE_RESOLUTION|>--- conflicted
+++ resolved
@@ -4,11 +4,7 @@
 	"publisher": "zvelte",
 	"icon": "icons/logo.png",
 	"description": "Language supports for Zvelte",
-<<<<<<< HEAD
-	"version": "0.1.4",
-=======
 	"version": "0.1.6",
->>>>>>> b7187ab4
 	"engines": {
 		"vscode": "^1.90.0"
 	},
