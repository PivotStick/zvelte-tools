{
<<<<<<< HEAD
  "name": "zvelte",
  "displayName": "Zvelte Language Features",
  "publisher": "zvelte",
  "icon": "icons/logo.png",
  "description": "Language supports for Zvelte",
  "version": "0.1.1",
  "engines": {
    "vscode": "^1.90.0"
  },
  "categories": [
    "Programming Languages"
  ],
  "repository": {
    "type": "git",
    "url": "https://github.com/PivotStick/zvelte-tools"
  },
  "contributes": {
    "languages": [
      {
        "id": "zvelte",
        "aliases": [
          "Zvelte",
          "zvelte"
        ],
        "extensions": [
          ".zvelte"
        ],
        "icon": {
          "dark": "./icons/logo.png",
          "light": "./icons/logo.png"
        },
        "configuration": "./language-configuration.json"
      }
=======
    "name": "zvelte",
    "displayName": "Zvelte Language Features",
    "publisher": "zvelte",
    "icon": "icons/logo.png",
    "description": "Language supports for Zvelte",
    "version": "0.1.2",
    "engines": {
        "vscode": "^1.90.0"
    },
    "categories": [
        "Programming Languages"
    ],
    "repository": {
        "type": "git",
        "url": "https://github.com/PivotStick/zvelte-tools"
    },
    "scripts": {
        "vscode:prepublish": "npm run compile",
        "compile": "tsc -b",
        "watch": "tsc -b -w",
        "postinstall": "cd client && npm install && cd ../server && npm install && cd .."
    },
    "activationEvents": [
        "onLanguage"
>>>>>>> 3408ea2f
    ],
    "main": "./client/out/extension",
    "devDependencies": {
        "@types/node": "^20.5.7",
        "typescript": "^5.2.2"
    },
    "contributes": {
        "configuration": {},
        "languages": [
            {
                "id": "zvelte",
                "aliases": [
                    "Zvelte",
                    "zvelte"
                ],
                "extensions": [
                    ".zvelte"
                ],
                "icon": {
                    "dark": "./icons/logo.png",
                    "light": "./icons/logo.png"
                },
                "configuration": "./language-configuration.json"
            }
        ],
        "grammars": [
            {
                "language": "zvelte",
                "scopeName": "source.zvelte",
                "path": "./syntaxes/zvelte.tmLanguage.json",
                "injectTo": [
                    "./syntaxes/zvelte.tmLanguage.json"
                ],
                "embeddedLanguages": {
                    "source.css": "css",
                    "source.css.scss": "scss",
                    "source.js": "javascript",
                    "source.ts": "typescript"
                }
            }
        ]
    }
}<|MERGE_RESOLUTION|>--- conflicted
+++ resolved
@@ -1,104 +1,75 @@
 {
-<<<<<<< HEAD
-  "name": "zvelte",
-  "displayName": "Zvelte Language Features",
-  "publisher": "zvelte",
-  "icon": "icons/logo.png",
-  "description": "Language supports for Zvelte",
-  "version": "0.1.1",
-  "engines": {
-    "vscode": "^1.90.0"
-  },
-  "categories": [
-    "Programming Languages"
-  ],
-  "repository": {
-    "type": "git",
-    "url": "https://github.com/PivotStick/zvelte-tools"
-  },
-  "contributes": {
-    "languages": [
-      {
-        "id": "zvelte",
-        "aliases": [
-          "Zvelte",
-          "zvelte"
-        ],
-        "extensions": [
-          ".zvelte"
-        ],
-        "icon": {
-          "dark": "./icons/logo.png",
-          "light": "./icons/logo.png"
-        },
-        "configuration": "./language-configuration.json"
-      }
-=======
-    "name": "zvelte",
-    "displayName": "Zvelte Language Features",
-    "publisher": "zvelte",
-    "icon": "icons/logo.png",
-    "description": "Language supports for Zvelte",
-    "version": "0.1.2",
-    "engines": {
-        "vscode": "^1.90.0"
-    },
-    "categories": [
-        "Programming Languages"
-    ],
-    "repository": {
-        "type": "git",
-        "url": "https://github.com/PivotStick/zvelte-tools"
-    },
-    "scripts": {
-        "vscode:prepublish": "npm run compile",
-        "compile": "tsc -b",
-        "watch": "tsc -b -w",
-        "postinstall": "cd client && npm install && cd ../server && npm install && cd .."
-    },
-    "activationEvents": [
-        "onLanguage"
->>>>>>> 3408ea2f
-    ],
-    "main": "./client/out/extension",
-    "devDependencies": {
-        "@types/node": "^20.5.7",
-        "typescript": "^5.2.2"
-    },
-    "contributes": {
-        "configuration": {},
-        "languages": [
-            {
-                "id": "zvelte",
-                "aliases": [
-                    "Zvelte",
-                    "zvelte"
-                ],
-                "extensions": [
-                    ".zvelte"
-                ],
-                "icon": {
-                    "dark": "./icons/logo.png",
-                    "light": "./icons/logo.png"
-                },
-                "configuration": "./language-configuration.json"
-            }
-        ],
-        "grammars": [
-            {
-                "language": "zvelte",
-                "scopeName": "source.zvelte",
-                "path": "./syntaxes/zvelte.tmLanguage.json",
-                "injectTo": [
-                    "./syntaxes/zvelte.tmLanguage.json"
-                ],
-                "embeddedLanguages": {
-                    "source.css": "css",
-                    "source.css.scss": "scss",
-                    "source.js": "javascript",
-                    "source.ts": "typescript"
-                }
-            }
-        ]
-    }
+	"name": "zvelte",
+	"displayName": "Zvelte Language Features",
+	"publisher": "zvelte",
+	"icon": "icons/logo.png",
+	"description": "Language supports for Zvelte",
+	"version": "0.1.3",
+	"engines": {
+		"vscode": "^1.90.0"
+	},
+	"categories": [
+		"Programming Languages"
+	],
+	"repository": {
+		"type": "git",
+		"url": "https://github.com/PivotStick/zvelte-tools"
+	},
+	"scripts": {
+		"postinstall": "cd client && npm install && cd ../server && npm install && cd .."
+	},
+	"activationEvents": [
+		"onLanguage"
+	],
+	"main": "./client/src/extension",
+	"type": "module",
+	"devDependencies": {
+		"@types/node": "^20.5.7",
+		"typescript": "^5.2.2"
+	},
+	"contributes": {
+		"configuration": {
+			"properties": {
+				"languageServerExample.maxNumberOfProblems": {
+					"scope": "resource",
+					"type": "number",
+					"default": 100,
+					"description": "Controls the maximum number of problems produced by the server."
+				}
+			}
+		},
+		"languages": [
+			{
+				"id": "zvelte",
+				"aliases": [
+					"Zvelte",
+					"zvelte"
+				],
+				"extensions": [
+					".zvelte"
+				],
+				"icon": {
+					"dark": "./icons/logo.png",
+					"light": "./icons/logo.png"
+				},
+				"configuration": "./language-configuration.json"
+			}
+		],
+		"grammars": [
+			{
+				"language": "zvelte",
+				"scopeName": "source.zvelte",
+				"path": "./syntaxes/zvelte.tmLanguage.json",
+				"injectTo": [
+					"./syntaxes/zvelte.tmLanguage.json"
+				],
+				"embeddedLanguages": {
+					"source.css": "css",
+					"source.css.scss": "scss",
+					"source.js": "javascript",
+					"source.ts": "typescript"
+				}
+			}
+		]
+	}
 }